--- conflicted
+++ resolved
@@ -11,15 +11,8 @@
   <depend package="joy"/>
   <depend package="geometry_msgs"/>
   <depend package="roscpp"/>
-<<<<<<< HEAD
-=======
   <depend package="cmd_vel_mux"/>
   <depend package="kobuki_safety_controller"/>
   <depend package="yocs_velocity_smoother"/>
-  <!-- for navigation based applications -->
-<!--   <depend package="map_store"/> -->
-  <!-- for teleoperation applications -->
-<!--   <depend package="mjpeg_server"/> -->
->>>>>>> fb9562ce
 </package>
 
